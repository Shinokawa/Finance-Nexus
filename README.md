--- conflicted
+++ resolved
@@ -458,37 +458,7 @@
 - ✅ 行情数据来源可自定义配置
 - ✅ 完全离线使用（除行情数据外）
 
-<<<<<<< HEAD
-## � macOS 打包与分发
-
-项目提供了完整的 macOS DMG 打包脚本，支持代码签名和公证：
-
-### 基础打包
-```bash
-# 一键构建和打包
-./scripts/build_and_package.sh
-```
-
-### 专业分发（包含签名）
-1. 配置开发者信息：
-```bash
-cp scripts/.env.example scripts/.env
-# 编辑填写开发者证书信息
-```
-
-2. 执行完整打包：
-```bash
-./scripts/build_and_package.sh
-```
-
-详细说明请查看：
-- [macOS 打包使用指南](scripts/README.md)
-- [完整打包文档](docs/macos_packaging.md)
-
-## �📞 支持
-=======
 ## 支持
->>>>>>> 74aee846
 
 如果您遇到问题或有功能建议：
 
